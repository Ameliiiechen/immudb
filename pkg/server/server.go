/*
Copyright 2019-2020 vChain, Inc.

Licensed under the Apache License, Version 2.0 (the "License");
you may not use this file except in compliance with the License.
You may obtain a copy of the License at

	http://www.apache.org/licenses/LICENSE-2.0

Unless required by applicable law or agreed to in writing, software
distributed under the License is distributed on an "AS IS" BASIS,
WITHOUT WARRANTIES OR CONDITIONS OF ANY KIND, either express or implied.
See the License for the specific language governing permissions and
limitations under the License.
*/

package server

import (
	"context"
	"crypto/tls"
	"crypto/x509"
	"fmt"
	"github.com/rs/xid"
	"io/ioutil"
	"net"
	"os"
	"os/signal"
	"path/filepath"
	"syscall"

	"github.com/codenotary/immudb/pkg/api/schema"
	"github.com/codenotary/immudb/pkg/auth"
	"github.com/codenotary/immudb/pkg/store"
	"github.com/dgraph-io/badger/v2/pb"
	"github.com/golang/protobuf/ptypes/empty"
<<<<<<< HEAD
	grpc_middleware "github.com/grpc-ecosystem/go-grpc-middleware"
	grpc_prometheus "github.com/grpc-ecosystem/go-grpc-prometheus"
=======
	"github.com/grpc-ecosystem/go-grpc-middleware"
>>>>>>> 2293ba67
	"google.golang.org/grpc"
	"google.golang.org/grpc/codes"
	"google.golang.org/grpc/credentials"
	"google.golang.org/grpc/status"
)

func (s *ImmuServer) Start() error {
	options := []grpc.ServerOption{}
	//----------TLS Setting-----------//
	if s.Options.MTLs {
		// credentials needed to communicate with client
		certificate, err := tls.LoadX509KeyPair(
			s.Options.MTLsOptions.Certificate,
			s.Options.MTLsOptions.Pkey,
		)
		if err != nil {
			s.Logger.Errorf("failed to read server key pair: %s", err)
			return err
		}
		certPool := x509.NewCertPool()
		// Trusted store, contain the list of trusted certificates. client has to use one of this certificate to be trusted by this server
		bs, err := ioutil.ReadFile(s.Options.MTLsOptions.ClientCAs)
		if err != nil {
			s.Logger.Errorf("failed to read client ca cert: %s", err)
			return err
		}

		ok := certPool.AppendCertsFromPEM(bs)
		if !ok {
			s.Logger.Errorf("failed to append client certs")
			return err
		}

		tlsConfig := &tls.Config{
			ClientAuth:   tls.RequireAndVerifyClientCert,
			Certificates: []tls.Certificate{certificate},
			ClientCAs:    certPool,
		}

		options = []grpc.ServerOption{grpc.Creds(credentials.NewTLS(tlsConfig))}
	}

<<<<<<< HEAD
	auth.AuthEnabled = s.Options.Auth
	auth.ObserveMetrics = func(ctx context.Context) { Metrics.ObserveRPCsPerClientCounters(ctx) }
	if auth.AuthEnabled {
		if err := s.loadOrGeneratePassword(); err != nil {
			return err
		}
	}
	options = append(
		options,
		grpc.UnaryInterceptor(grpc_middleware.ChainUnaryServer(
			grpc_prometheus.UnaryServerInterceptor,
			auth.ServerUnaryInterceptor,
		)),
		grpc.StreamInterceptor(grpc_middleware.ChainStreamServer(
			grpc_prometheus.StreamServerInterceptor,
			auth.ServerStreamInterceptor,
		)),
	)

=======
>>>>>>> 2293ba67
	listener, err := net.Listen(s.Options.Network, s.Options.Bind())
	if err != nil {
		return err
	}
	dbDir := filepath.Join(s.Options.Dir, s.Options.DbName)
	if err = os.MkdirAll(dbDir, os.ModePerm); err != nil {
		return err
	}
	var uuid xid.ID
	if uuid, err = getOrSetUuid(s.Options.Dir); err != nil {
		return err
	}

	uuidContext := NewUuidContext(uuid)

	var uis []grpc.UnaryServerInterceptor
	var sss []grpc.StreamServerInterceptor
	uis = append(uis, uuidContext.UuidContextSetter)
	sss = append(sss, uuidContext.UuidStreamContextSetter)
	if s.Options.Auth {
		if err := s.loadOrGeneratePassword(); err != nil {
			return err
		}
		uis = append(uis, auth.ServerUnaryInterceptor)
		sss = append(sss, auth.ServerStreamInterceptor)
	}
	options = append(
		options,
		grpc.UnaryInterceptor(grpc_middleware.ChainUnaryServer(uis...)),
		grpc.StreamInterceptor(grpc_middleware.ChainStreamServer(sss...)),
	)

	s.Store, err = store.Open(store.DefaultOptions(dbDir, s.Logger))
	if err != nil {
		return err
	}

	metricsServer := StartMetrics(
		s.Options.MetricsBind(),
		s.Logger,
		func() float64 { return float64(s.Store.CountAll()) },
	)
	defer func() {
		if err = metricsServer.Close(); err != nil {
			s.Logger.Errorf("failed to shutdown metric server: %s", err)
		}
	}()

	s.GrpcServer = grpc.NewServer(options...)
	schema.RegisterImmuServiceServer(s.GrpcServer, s)
	//===> !NOTE: See Histograms section here:
	// https://github.com/grpc-ecosystem/go-grpc-prometheus
	// TL;DR:
	// Prometheus histograms are a great way to measure latency distributions of
	// your RPCs. However, since it is bad practice to have metrics of high
	// cardinality the latency monitoring metrics are disabled by default. To
	// enable them the following has to be called during initialization code:
	grpc_prometheus.EnableHandlingTimeHistogram()
	//<===
	grpc_prometheus.Register(s.GrpcServer)
	s.installShutdownHandler()
	s.Logger.Infof("starting immudb: %v", s.Options)

	dbSize, _ := s.Store.DbSize()
	if dbSize <= 0 {
		s.Logger.Infof("Started with an empty database")
	}

	if s.Options.Pidfile != "" {
		if s.Pid, err = NewPid(s.Options.Pidfile); err != nil {
			return err
		}
	}

	err = s.GrpcServer.Serve(listener)
	<-s.quit
	return err
}

func (s *ImmuServer) Stop() error {
	s.Logger.Infof("stopping immudb: %v", s.Options)
	defer func() { s.quit <- struct{}{} }()
	s.GrpcServer.Stop()
	s.GrpcServer = nil
	if s.Store != nil {
		defer func() { s.Store = nil }()
		return s.Store.Close()
	}
	return nil
}

func (s *ImmuServer) Login(ctx context.Context, r *schema.LoginRequest) (*schema.LoginResponse, error) {
	if !s.Options.Auth {
		return nil, status.Errorf(codes.Unavailable, "authentication is disabled on server")
	}
	user := string(r.User)
	if user != auth.AdminUser.Username {
		return nil, status.Errorf(codes.Unauthenticated, "non-existent user %s", user)
	}
	pass := string(r.Password)
	if err := auth.AdminUser.ComparePasswords(pass); err != nil {
		return nil, status.Errorf(codes.Unauthenticated, "incorrect password")
	}
	token, err := auth.GenerateToken(user)
	if err != nil {
		return nil, err
	}
	return &schema.LoginResponse{Token: []byte(token)}, nil
}

func (s *ImmuServer) CurrentRoot(ctx context.Context, e *empty.Empty) (*schema.Root, error) {
	root, err := s.Store.CurrentRoot()
	if root != nil {
		s.Logger.Debugf("current root: %d %x", root.Index, root.Root)
	}
	return root, err
}

func (s *ImmuServer) Set(ctx context.Context, kv *schema.KeyValue) (*schema.Index, error) {
	s.Logger.Debugf("set %s %d bytes", kv.Key, len(kv.Value))
	item, err := s.Store.Set(*kv)
	if err != nil {
		return nil, err
	}
	return item, nil
}

func (s *ImmuServer) SetSV(ctx context.Context, skv *schema.StructuredKeyValue) (*schema.Index, error) {
	kv, err := skv.ToKV()
	if err != nil {
		return nil, err
	}
	return s.Set(ctx, kv)
}

func (s *ImmuServer) SafeSet(ctx context.Context, opts *schema.SafeSetOptions) (*schema.Proof, error) {
	s.Logger.Debugf("safeset %s %d bytes", opts.Kv.Key, len(opts.Kv.Value))
	item, err := s.Store.SafeSet(*opts)
	if err != nil {
		return nil, err
	}
	return item, nil
}

func (s *ImmuServer) SafeSetSV(ctx context.Context, sopts *schema.SafeSetSVOptions) (*schema.Proof, error) {
	kv, err := sopts.Skv.ToKV()
	if err != nil {
		return nil, err
	}
	opts := &schema.SafeSetOptions{
		Kv:        kv,
		RootIndex: sopts.RootIndex,
	}
	return s.SafeSet(ctx, opts)
}

func (s *ImmuServer) SetBatch(ctx context.Context, kvl *schema.KVList) (*schema.Index, error) {
	s.Logger.Debugf("set batch %d", len(kvl.KVs))
	index, err := s.Store.SetBatch(*kvl)
	if err != nil {
		return nil, err
	}
	return index, nil
}

func (s *ImmuServer) SetBatchSV(ctx context.Context, skvl *schema.SKVList) (*schema.Index, error) {
	kvl, err := skvl.ToKVList()
	if err != nil {
		return nil, err
	}
	return s.SetBatch(ctx, kvl)
}

func (s *ImmuServer) Get(ctx context.Context, k *schema.Key) (*schema.Item, error) {
	item, err := s.Store.Get(*k)
	if item == nil {
		s.Logger.Debugf("get %s: item not found", k.Key)
	} else {
		s.Logger.Debugf("get %s %d bytes", k.Key, len(item.Value))
	}
	if err != nil {
		return nil, err
	}
	return item, nil
}

func (s *ImmuServer) GetSV(ctx context.Context, k *schema.Key) (*schema.StructuredItem, error) {
	it, err := s.Get(ctx, k)
	si, err := it.ToSItem()
	if err != nil {
		return nil, err
	}
	return si, err
}

func (s *ImmuServer) SafeGet(ctx context.Context, opts *schema.SafeGetOptions) (*schema.SafeItem, error) {
	s.Logger.Debugf("safeget %s", opts.Key)
	sitem, err := s.Store.SafeGet(*opts)
	if err != nil {
		return nil, err
	}
	return sitem, nil
}

func (s *ImmuServer) SafeGetSV(ctx context.Context, opts *schema.SafeGetOptions) (*schema.SafeStructuredItem, error) {
	it, err := s.SafeGet(ctx, opts)
	ssitem, err := it.ToSafeSItem()
	if err != nil {
		return nil, err
	}
	return ssitem, err
}

func (s *ImmuServer) GetBatch(ctx context.Context, kl *schema.KeyList) (*schema.ItemList, error) {
	list := &schema.ItemList{}
	for _, key := range kl.Keys {
		item, err := s.Store.Get(*key)
		if err == nil || err == store.ErrKeyNotFound {
			if item != nil {
				list.Items = append(list.Items, item)
			}
		} else {
			return nil, err
		}
	}
	return list, nil
}

func (s *ImmuServer) GetBatchSV(ctx context.Context, kl *schema.KeyList) (*schema.StructuredItemList, error) {
	list, err := s.GetBatch(ctx, kl)
	slist, err := list.ToSItemList()
	if err != nil {
		return nil, err
	}
	return slist, err
}

func (s *ImmuServer) Scan(ctx context.Context, opts *schema.ScanOptions) (*schema.ItemList, error) {
	s.Logger.Debugf("scan %+v", *opts)
	return s.Store.Scan(*opts)
}

func (s *ImmuServer) ScanSV(ctx context.Context, opts *schema.ScanOptions) (*schema.StructuredItemList, error) {
	s.Logger.Debugf("scan %+v", *opts)
	list, err := s.Store.Scan(*opts)
	slist, err := list.ToSItemList()
	if err != nil {
		return nil, err
	}
	return slist, err
}

func (s *ImmuServer) Count(ctx context.Context, prefix *schema.KeyPrefix) (*schema.ItemsCount, error) {
	s.Logger.Debugf("count %s", prefix.Prefix)
	return s.Store.Count(*prefix)
}

func (s *ImmuServer) Inclusion(ctx context.Context, index *schema.Index) (*schema.InclusionProof, error) {
	s.Logger.Debugf("inclusion for index %d ", index.Index)
	proof, err := s.Store.InclusionProof(*index)
	if err != nil {
		return nil, err
	}
	return proof, nil
}

func (s *ImmuServer) Consistency(ctx context.Context, index *schema.Index) (*schema.ConsistencyProof, error) {
	s.Logger.Debugf("consistency for index %d ", index.Index)
	proof, err := s.Store.ConsistencyProof(*index)
	if err != nil {
		return nil, err
	}
	return proof, nil
}

func (s *ImmuServer) ByIndex(ctx context.Context, index *schema.Index) (*schema.Item, error) {
	s.Logger.Debugf("get by index %d ", index.Index)
	item, err := s.Store.ByIndex(*index)
	if err != nil {
		return nil, err
	}
	return item, nil
}

func (s *ImmuServer) ByIndexSV(ctx context.Context, index *schema.Index) (*schema.StructuredItem, error) {
	s.Logger.Debugf("get by index %d ", index.Index)
	item, err := s.Store.ByIndex(*index)
	if err != nil {
		return nil, err
	}
	sitem, err := item.ToSItem()
	if err != nil {
		return nil, err
	}
	return sitem, nil
}

func (s *ImmuServer) History(ctx context.Context, key *schema.Key) (*schema.ItemList, error) {
	s.Logger.Debugf("history for key %s ", string(key.Key))
	list, err := s.Store.History(*key)
	if err != nil {
		return nil, err
	}
	return list, nil
}

func (s *ImmuServer) HistorySV(ctx context.Context, key *schema.Key) (*schema.StructuredItemList, error) {
	s.Logger.Debugf("history for key %s ", string(key.Key))

	list, err := s.Store.History(*key)
	if err != nil {
		return nil, err
	}

	slist, err := list.ToSItemList()
	if err != nil {
		return nil, err
	}
	return slist, err
}

func (s *ImmuServer) Health(context.Context, *empty.Empty) (*schema.HealthResponse, error) {
	health := s.Store.HealthCheck()
	s.Logger.Debugf("health check: %v", health)
	return &schema.HealthResponse{Status: health}, nil
}

func (s *ImmuServer) Reference(ctx context.Context, refOpts *schema.ReferenceOptions) (index *schema.Index, err error) {
	index, err = s.Store.Reference(refOpts)
	if err != nil {
		return nil, err
	}
	s.Logger.Debugf("reference options: %v", refOpts)
	return index, nil
}

func (s *ImmuServer) SafeReference(ctx context.Context, safeRefOpts *schema.SafeReferenceOptions) (proof *schema.Proof, err error) {
	proof, err = s.Store.SafeReference(*safeRefOpts)
	if err != nil {
		return nil, err
	}
	s.Logger.Debugf("safe reference options: %v", safeRefOpts)
	return proof, nil
}

func (s *ImmuServer) ZAdd(ctx context.Context, opts *schema.ZAddOptions) (*schema.Index, error) {
	s.Logger.Debugf("zadd %+v", *opts)
	return s.Store.ZAdd(*opts)
}

func (s *ImmuServer) ZScan(ctx context.Context, opts *schema.ZScanOptions) (*schema.ItemList, error) {
	s.Logger.Debugf("zscan %+v", *opts)
	return s.Store.ZScan(*opts)
}

func (s *ImmuServer) ZScanSV(ctx context.Context, opts *schema.ZScanOptions) (*schema.StructuredItemList, error) {
	s.Logger.Debugf("zscan %+v", *opts)
	list, err := s.Store.ZScan(*opts)
	slist, err := list.ToSItemList()
	if err != nil {
		return nil, err
	}
	return slist, err
}

func (s *ImmuServer) SafeZAdd(ctx context.Context, opts *schema.SafeZAddOptions) (*schema.Proof, error) {
	s.Logger.Debugf("zadd %+v", *opts)
	return s.Store.SafeZAdd(*opts)
}

func (s *ImmuServer) IScan(ctx context.Context, opts *schema.IScanOptions) (*schema.Page, error) {
	s.Logger.Debugf("iscan %+v", *opts)
	return s.Store.IScan(*opts)
}

func (s *ImmuServer) IScanSV(ctx context.Context, opts *schema.IScanOptions) (*schema.SPage, error) {
	s.Logger.Debugf("zscan %+v", *opts)
	page, err := s.Store.IScan(*opts)
	SPage, err := page.ToSPage()
	if err != nil {
		return nil, err
	}
	return SPage, err
}

func (s *ImmuServer) Dump(in *empty.Empty, stream schema.ImmuService_DumpServer) error {
	kvChan := make(chan *pb.KVList)
	done := make(chan bool)

	retrieveLists := func() {
		for {
			list, more := <-kvChan
			if more {
				stream.Send(list)
			} else {
				done <- true
				return
			}
		}
	}

	go retrieveLists()
	err := s.Store.Dump(kvChan)
	<-done

	s.Logger.Debugf("Dump stream complete")
	return err
}

// todo(joe-dz): Enable restore when the feature is required again.
// Also, make sure that the generated files are updated
//func (s *ImmuServer) Restore(stream schema.ImmuService_RestoreServer) (err error) {
//	kvChan := make(chan *pb.KVList)
//	errs := make(chan error, 1)
//
//	sendLists := func() {
//		defer func() {
//			close(errs)
//			close(kvChan)
//		}()
//		for {
//			list, err := stream.Recv()
//			kvChan <- list
//			if err == io.EOF {
//				return
//			}
//			if err != nil {
//				errs <- err
//				return
//			}
//		}
//	}
//
//	go sendLists()
//
//	i, err := s.Store.Restore(kvChan)
//
//	ic := &schema.ItemsCount{
//		Count: i,
//	}
//	return stream.SendAndClose(ic)
//}

func (s *ImmuServer) installShutdownHandler() {
	c := make(chan os.Signal)
	signal.Notify(c, os.Interrupt, syscall.SIGTERM)
	go func() {
		<-c
		s.Logger.Infof("caught SIGTERM")
		if err := s.Stop(); err != nil {
			s.Logger.Errorf("shutdown error: %v", err)
		}
		s.Logger.Infof("shutdown completed")
	}()
}

func (s *ImmuServer) loadOrGeneratePassword() error {
	var filename = "immudb_pwd"
	if err := auth.GenerateKeys(); err != nil {
		return fmt.Errorf("error generating or loading access keys (used for auth): %v", err)
	}

	if _, err := os.Stat(filename); !os.IsNotExist(err) {
		hashedPassword, err := ioutil.ReadFile(filename)
		if err != nil {
			return fmt.Errorf("error reading hashed password from file %s: %v", filename, err)
		}
		auth.AdminUser.SetPassword(hashedPassword)
		s.Logger.Infof("previous hashed password read from file %s\n", filename)
		return nil
	}

	plainPassword, err := auth.AdminUser.GenerateAndSetPassword()
	if err != nil {
		return fmt.Errorf("error generating password: %v", err)
	}
	if err := ioutil.WriteFile(filename, auth.AdminUser.HashedPassword, 0644); err != nil {
		return fmt.Errorf("error saving generated password hash to file %s: %v", filename, err)
	}

	s.Logger.Infof("user: %s, password: %s\n", auth.AdminUser.Username, plainPassword)
	s.Logger.Infof("hashed password saved to file %s\n", filename)

	return nil
}<|MERGE_RESOLUTION|>--- conflicted
+++ resolved
@@ -21,7 +21,6 @@
 	"crypto/tls"
 	"crypto/x509"
 	"fmt"
-	"github.com/rs/xid"
 	"io/ioutil"
 	"net"
 	"os"
@@ -29,17 +28,15 @@
 	"path/filepath"
 	"syscall"
 
+	"github.com/rs/xid"
+
 	"github.com/codenotary/immudb/pkg/api/schema"
 	"github.com/codenotary/immudb/pkg/auth"
 	"github.com/codenotary/immudb/pkg/store"
 	"github.com/dgraph-io/badger/v2/pb"
 	"github.com/golang/protobuf/ptypes/empty"
-<<<<<<< HEAD
 	grpc_middleware "github.com/grpc-ecosystem/go-grpc-middleware"
 	grpc_prometheus "github.com/grpc-ecosystem/go-grpc-prometheus"
-=======
-	"github.com/grpc-ecosystem/go-grpc-middleware"
->>>>>>> 2293ba67
 	"google.golang.org/grpc"
 	"google.golang.org/grpc/codes"
 	"google.golang.org/grpc/credentials"
@@ -82,7 +79,19 @@
 		options = []grpc.ServerOption{grpc.Creds(credentials.NewTLS(tlsConfig))}
 	}
 
-<<<<<<< HEAD
+	listener, err := net.Listen(s.Options.Network, s.Options.Bind())
+	if err != nil {
+		return err
+	}
+	dbDir := filepath.Join(s.Options.Dir, s.Options.DbName)
+	if err = os.MkdirAll(dbDir, os.ModePerm); err != nil {
+		return err
+	}
+	var uuid xid.ID
+	if uuid, err = getOrSetUuid(s.Options.Dir); err != nil {
+		return err
+	}
+
 	auth.AuthEnabled = s.Options.Auth
 	auth.ObserveMetrics = func(ctx context.Context) { Metrics.ObserveRPCsPerClientCounters(ctx) }
 	if auth.AuthEnabled {
@@ -90,45 +99,18 @@
 			return err
 		}
 	}
-	options = append(
-		options,
-		grpc.UnaryInterceptor(grpc_middleware.ChainUnaryServer(
-			grpc_prometheus.UnaryServerInterceptor,
-			auth.ServerUnaryInterceptor,
-		)),
-		grpc.StreamInterceptor(grpc_middleware.ChainStreamServer(
-			grpc_prometheus.StreamServerInterceptor,
-			auth.ServerStreamInterceptor,
-		)),
-	)
-
-=======
->>>>>>> 2293ba67
-	listener, err := net.Listen(s.Options.Network, s.Options.Bind())
-	if err != nil {
-		return err
-	}
-	dbDir := filepath.Join(s.Options.Dir, s.Options.DbName)
-	if err = os.MkdirAll(dbDir, os.ModePerm); err != nil {
-		return err
-	}
-	var uuid xid.ID
-	if uuid, err = getOrSetUuid(s.Options.Dir); err != nil {
-		return err
-	}
 
 	uuidContext := NewUuidContext(uuid)
 
-	var uis []grpc.UnaryServerInterceptor
-	var sss []grpc.StreamServerInterceptor
-	uis = append(uis, uuidContext.UuidContextSetter)
-	sss = append(sss, uuidContext.UuidStreamContextSetter)
-	if s.Options.Auth {
-		if err := s.loadOrGeneratePassword(); err != nil {
-			return err
-		}
-		uis = append(uis, auth.ServerUnaryInterceptor)
-		sss = append(sss, auth.ServerStreamInterceptor)
+	uis := []grpc.UnaryServerInterceptor{
+		uuidContext.UuidContextSetter,
+		grpc_prometheus.UnaryServerInterceptor,
+		auth.ServerUnaryInterceptor,
+	}
+	sss := []grpc.StreamServerInterceptor{
+		uuidContext.UuidStreamContextSetter,
+		grpc_prometheus.StreamServerInterceptor,
+		auth.ServerStreamInterceptor,
 	}
 	options = append(
 		options,
